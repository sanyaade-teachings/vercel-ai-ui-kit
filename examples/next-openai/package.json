--- conflicted
+++ resolved
@@ -9,11 +9,7 @@
     "lint": "next lint"
   },
   "dependencies": {
-<<<<<<< HEAD
-    "ai": "2.1.33",
-=======
-    "ai": "^2.1.34",
->>>>>>> 792f67f8
+    "ai": "2.1.34",
     "next": "13.4.12",
     "openai": "4.0.0-beta.12",
     "react": "18.2.0",
